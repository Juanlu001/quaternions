#!/usr/bin/env python3
<<<<<<< HEAD
from setuptools import setup
=======
import os.path
from setuptools import setup, find_packages
>>>>>>> 28dba2ac


# https://packaging.python.org/guides/single-sourcing-package-version/
version = {}
with open(os.path.join("quaternions", "version.py")) as fp:
    exec(fp.read(), version)


setup(
    name='satellogic_quaternions',
<<<<<<< HEAD
    version='0.1.4.dev0',
    author='Matias Graña',
    author_email='matias@satellogic.com',
    long_description='This is a library for dealing with quaternions in python in a unified way.',
    packages=['satellogic_quaternions'],
    license="Satellogic SA Copyright 2017. All our code is GPLv3 licensed.",
=======
    version=version["__version__"],
    author='Matias Graña',
    author_email='matias@satellogic.com',
    description='This is a library for dealing with quaternions in Python in a unified way.',
    long_description=open('README.md').read(),
    packages=find_packages(exclude=["tests"]),
    license="GPLv3",
>>>>>>> 28dba2ac
    classifiers=[
        'Development Status :: 4 - Beta',
        'Environment :: Console',
        'Intended Audience :: Science/Research',
        'Operating System :: OS Independent',
        'Programming Language :: Python',
        'Topic :: Software Development :: Libraries :: Python Modules',
        'Topic :: Utilities',
    ],
    install_requires=[
        'numpy',
        'hypothesis'
    ],
    extras_require={
        "dev": [
            "hypothesis",
        ]
    }
)<|MERGE_RESOLUTION|>--- conflicted
+++ resolved
@@ -1,10 +1,6 @@
 #!/usr/bin/env python3
-<<<<<<< HEAD
-from setuptools import setup
-=======
 import os.path
 from setuptools import setup, find_packages
->>>>>>> 28dba2ac
 
 
 # https://packaging.python.org/guides/single-sourcing-package-version/
@@ -15,14 +11,6 @@
 
 setup(
     name='satellogic_quaternions',
-<<<<<<< HEAD
-    version='0.1.4.dev0',
-    author='Matias Graña',
-    author_email='matias@satellogic.com',
-    long_description='This is a library for dealing with quaternions in python in a unified way.',
-    packages=['satellogic_quaternions'],
-    license="Satellogic SA Copyright 2017. All our code is GPLv3 licensed.",
-=======
     version=version["__version__"],
     author='Matias Graña',
     author_email='matias@satellogic.com',
@@ -30,7 +18,6 @@
     long_description=open('README.md').read(),
     packages=find_packages(exclude=["tests"]),
     license="GPLv3",
->>>>>>> 28dba2ac
     classifiers=[
         'Development Status :: 4 - Beta',
         'Environment :: Console',
@@ -42,7 +29,6 @@
     ],
     install_requires=[
         'numpy',
-        'hypothesis'
     ],
     extras_require={
         "dev": [
