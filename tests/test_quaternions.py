--- conflicted
+++ resolved
@@ -40,10 +40,7 @@
     def test_qmethod(self):
         frame_1 = np.array([[2 / 3, 2 / 3, 1 / 3], [2 / 3, -1 / 3, -2 / 3]])
         frame_2 = np.array([[0.8, 0.6, 0], [-0.6, 0.8, 0]])
-<<<<<<< HEAD
         q = Quaternion.from_qmethod(frame_1.T, frame_2.T, np.ones(2))
-=======
-        q = quaternions.Quaternion.from_qmethod(frame_1.T, frame_2.T)
 
         for a1 in np.arange(0, 1, .1):
             for a2 in np.arange(0, 1, .1):
@@ -54,8 +51,7 @@
     def test_qmethod_with_probability(self):
         frame_1 = np.array([[2 / 3, 2 / 3, 1 / 3], [2 / 3, -1 / 3, -2 / 3]])
         frame_2 = np.array([[0.8, 0.6, 0], [-0.6, 0.8, 0]])
-        q = quaternions.Quaternion.from_qmethod(frame_1.T, frame_2.T, np.ones(2))
->>>>>>> 5c84c48f
+        q = Quaternion.from_qmethod(frame_1.T, frame_2.T, np.ones(2))
 
         for a1 in np.arange(0, 1, .1):
             for a2 in np.arange(0, 1, .1):
